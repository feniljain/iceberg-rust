// Licensed to the Apache Software Foundation (ASF) under one
// or more contributor license agreements.  See the NOTICE file
// distributed with this work for additional information
// regarding copyright ownership.  The ASF licenses this file
// to you under the Apache License, Version 2.0 (the
// "License"); you may not use this file except in compliance
// with the License.  You may obtain a copy of the License at
//
//   http://www.apache.org/licenses/LICENSE-2.0
//
// Unless required by applicable law or agreed to in writing,
// software distributed under the License is distributed on an
// "AS IS" BASIS, WITHOUT WARRANTIES OR CONDITIONS OF ANY
// KIND, either express or implied.  See the License for the
// specific language governing permissions and limitations
// under the License.

//! The module contains the file writer for parquet file format.

use std::collections::HashMap;
use std::sync::atomic::AtomicI64;
use std::sync::Arc;

use arrow_schema::SchemaRef as ArrowSchemaRef;
use bytes::Bytes;
use futures::future::BoxFuture;
use itertools::Itertools;
use parquet::arrow::async_reader::AsyncFileReader;
use parquet::arrow::async_writer::AsyncFileWriter as ArrowAsyncFileWriter;
use parquet::arrow::AsyncArrowWriter;
use parquet::file::metadata::{ParquetMetaData, ParquetMetaDataReader};
use parquet::file::properties::WriterProperties;
use parquet::file::statistics::Statistics;
use parquet::format::FileMetaData;
use parquet::thrift::{TCompactOutputProtocol, TSerializable};
use thrift::protocol::TOutputProtocol;

use super::location_generator::{FileNameGenerator, LocationGenerator};
use super::track_writer::TrackWriter;
use super::{FileWriter, FileWriterBuilder};
use crate::arrow::{
    get_parquet_stat_max_as_datum, get_parquet_stat_min_as_datum, ArrowFileReader,
    NanValueCountVisitor, DEFAULT_MAP_FIELD_NAME,
};
use crate::io::{FileIO, FileWrite, OutputFile};
use crate::spec::{
    visit_schema, DataContentType, DataFileBuilder, DataFileFormat, Datum, ListType, MapType,
    NestedFieldRef, PrimitiveType, Schema, SchemaRef, SchemaVisitor, Struct, StructType,
    TableMetadata, Type,
};
use crate::writer::{CurrentFileStatus, DataFile};
use crate::{Error, ErrorKind, Result};

/// ParquetWriterBuilder is used to builder a [`ParquetWriter`]
#[derive(Clone, Debug)]
pub struct ParquetWriterBuilder<T: LocationGenerator, F: FileNameGenerator> {
    props: WriterProperties,
    schema: SchemaRef,

    file_io: FileIO,
    location_generator: T,
    file_name_generator: F,
}

impl<T: LocationGenerator, F: FileNameGenerator> ParquetWriterBuilder<T, F> {
    /// Create a new `ParquetWriterBuilder`
    /// To construct the write result, the schema should contain the `PARQUET_FIELD_ID_META_KEY` metadata for each field.
    pub fn new(
        props: WriterProperties,
        schema: SchemaRef,
        file_io: FileIO,
        location_generator: T,
        file_name_generator: F,
    ) -> Self {
        Self {
            props,
            schema,
            file_io,
            location_generator,
            file_name_generator,
        }
    }
}

impl<T: LocationGenerator, F: FileNameGenerator> FileWriterBuilder for ParquetWriterBuilder<T, F> {
    type R = ParquetWriter;

    async fn build(self) -> crate::Result<Self::R> {
        let written_size = Arc::new(AtomicI64::new(0));
        let out_file = self.file_io.new_output(
            self.location_generator
                .generate_location(&self.file_name_generator.generate_file_name()),
        )?;

        Ok(ParquetWriter {
            schema: self.schema.clone(),
            inner_writer: None,
            writer_properties: self.props,
            written_size,
            current_row_num: 0,
            out_file,
            nan_value_count_visitor: NanValueCountVisitor::new(),
        })
    }
}

/// A mapping from Parquet column path names to internal field id
struct IndexByParquetPathName {
    name_to_id: HashMap<String, i32>,

    field_names: Vec<String>,

    field_id: i32,
}

impl IndexByParquetPathName {
    /// Creates a new, empty `IndexByParquetPathName`
    pub fn new() -> Self {
        Self {
            name_to_id: HashMap::new(),
            field_names: Vec::new(),
            field_id: 0,
        }
    }

    /// Retrieves the internal field ID
    pub fn get(&self, name: &str) -> Option<&i32> {
        self.name_to_id.get(name)
    }
}

impl Default for IndexByParquetPathName {
    fn default() -> Self {
        Self::new()
    }
}

impl SchemaVisitor for IndexByParquetPathName {
    type T = ();

    fn before_struct_field(&mut self, field: &NestedFieldRef) -> Result<()> {
        self.field_names.push(field.name.to_string());
        self.field_id = field.id;
        Ok(())
    }

    fn after_struct_field(&mut self, _field: &NestedFieldRef) -> Result<()> {
        self.field_names.pop();
        Ok(())
    }

    fn before_list_element(&mut self, field: &NestedFieldRef) -> Result<()> {
        self.field_names.push(format!("list.{}", field.name));
        self.field_id = field.id;
        Ok(())
    }

    fn after_list_element(&mut self, _field: &NestedFieldRef) -> Result<()> {
        self.field_names.pop();
        Ok(())
    }

    fn before_map_key(&mut self, field: &NestedFieldRef) -> Result<()> {
        self.field_names
            .push(format!("{DEFAULT_MAP_FIELD_NAME}.key"));
        self.field_id = field.id;
        Ok(())
    }

    fn after_map_key(&mut self, _field: &NestedFieldRef) -> Result<()> {
        self.field_names.pop();
        Ok(())
    }

    fn before_map_value(&mut self, field: &NestedFieldRef) -> Result<()> {
        self.field_names
            .push(format!("{DEFAULT_MAP_FIELD_NAME}.value"));
        self.field_id = field.id;
        Ok(())
    }

    fn after_map_value(&mut self, _field: &NestedFieldRef) -> Result<()> {
        self.field_names.pop();
        Ok(())
    }

    fn schema(&mut self, _schema: &Schema, _value: Self::T) -> Result<Self::T> {
        Ok(())
    }

    fn field(&mut self, _field: &NestedFieldRef, _value: Self::T) -> Result<Self::T> {
        Ok(())
    }

    fn r#struct(&mut self, _struct: &StructType, _results: Vec<Self::T>) -> Result<Self::T> {
        Ok(())
    }

    fn list(&mut self, _list: &ListType, _value: Self::T) -> Result<Self::T> {
        Ok(())
    }

    fn map(&mut self, _map: &MapType, _key_value: Self::T, _value: Self::T) -> Result<Self::T> {
        Ok(())
    }

    fn primitive(&mut self, _p: &PrimitiveType) -> Result<Self::T> {
        let full_name = self.field_names.iter().map(String::as_str).join(".");
        let field_id = self.field_id;
        if let Some(existing_field_id) = self.name_to_id.get(full_name.as_str()) {
            return Err(Error::new(ErrorKind::DataInvalid, format!("Invalid schema: multiple fields for name {full_name}: {field_id} and {existing_field_id}")));
        } else {
            self.name_to_id.insert(full_name, field_id);
        }

        Ok(())
    }
}

/// `ParquetWriter`` is used to write arrow data into parquet file on storage.
pub struct ParquetWriter {
    schema: SchemaRef,
    out_file: OutputFile,
    inner_writer: Option<AsyncArrowWriter<AsyncFileWriter<TrackWriter>>>,
    writer_properties: WriterProperties,
    written_size: Arc<AtomicI64>,
    current_row_num: usize,
    nan_value_count_visitor: NanValueCountVisitor,
}

/// Used to aggregate min and max value of each column.
struct MinMaxColAggregator {
    lower_bounds: HashMap<i32, Datum>,
    upper_bounds: HashMap<i32, Datum>,
    schema: SchemaRef,
}

impl MinMaxColAggregator {
    /// Creates new and empty `MinMaxColAggregator`
    fn new(schema: SchemaRef) -> Self {
        Self {
            lower_bounds: HashMap::new(),
            upper_bounds: HashMap::new(),
            schema,
        }
    }

    fn update_state_min(&mut self, field_id: i32, datum: Datum) {
        self.lower_bounds
            .entry(field_id)
            .and_modify(|e| {
                if *e > datum {
                    *e = datum.clone()
                }
            })
            .or_insert(datum);
    }

    fn update_state_max(&mut self, field_id: i32, datum: Datum) {
        self.upper_bounds
            .entry(field_id)
            .and_modify(|e| {
                if *e > datum {
                    *e = datum.clone()
                }
            })
            .or_insert(datum);
    }

    /// Update statistics
    fn update(&mut self, field_id: i32, value: Statistics) -> Result<()> {
        let Some(ty) = self
            .schema
            .field_by_id(field_id)
            .map(|f| f.field_type.as_ref())
        else {
            // Following java implementation: https://github.com/apache/iceberg/blob/29a2c456353a6120b8c882ed2ab544975b168d7b/parquet/src/main/java/org/apache/iceberg/parquet/ParquetUtil.java#L163
            // Ignore the field if it is not in schema.
            return Ok(());
        };
        let Type::Primitive(ty) = ty.clone() else {
            return Err(Error::new(
                ErrorKind::Unexpected,
                format!(
                    "Composed type {} is not supported for min max aggregation.",
                    ty
                ),
            ));
        };

        if value.min_is_exact() {
            let Some(min_datum) = get_parquet_stat_min_as_datum(&ty, &value)? else {
                return Err(Error::new(
                    ErrorKind::Unexpected,
                    format!("Statistics {} is not match with field type {}.", value, ty),
                ));
            };

            self.update_state_min(field_id, min_datum);
        }

        if value.max_is_exact() {
            let Some(max_datum) = get_parquet_stat_max_as_datum(&ty, &value)? else {
                return Err(Error::new(
                    ErrorKind::Unexpected,
                    format!("Statistics {} is not match with field type {}.", value, ty),
                ));
            };

            self.update_state_max(field_id, max_datum);
        }

        Ok(())
    }

    /// Returns lower and upper bounds
    fn produce(self) -> (HashMap<i32, Datum>, HashMap<i32, Datum>) {
        (self.lower_bounds, self.upper_bounds)
    }
}

impl ParquetWriter {
    /// Converts parquet files to data files
    #[allow(dead_code)]
    pub(crate) async fn parquet_files_to_data_files(
        file_io: &FileIO,
        file_paths: Vec<String>,
        table_metadata: &TableMetadata,
    ) -> Result<Vec<DataFile>> {
        // TODO: support adding to partitioned table
        let mut data_files: Vec<DataFile> = Vec::new();

        for file_path in file_paths {
            let input_file = file_io.new_input(&file_path)?;
            let file_metadata = input_file.metadata().await?;
            let file_size_in_bytes = file_metadata.size as usize;
            let reader = input_file.reader().await?;

            let mut parquet_reader = ArrowFileReader::new(file_metadata, reader);
            let parquet_metadata = parquet_reader.get_metadata().await.map_err(|err| {
                Error::new(
                    ErrorKind::DataInvalid,
                    format!("Error reading Parquet metadata: {}", err),
                )
            })?;
            let mut builder = ParquetWriter::parquet_to_data_file_builder(
                table_metadata.current_schema().clone(),
                parquet_metadata,
                file_size_in_bytes,
                file_path,
            )?;
            builder.partition_spec_id(table_metadata.default_partition_spec_id());
            let data_file = builder.build().unwrap();
            data_files.push(data_file);
        }

        Ok(data_files)
    }

<<<<<<< HEAD
    fn to_data_file_builder(
        schema: SchemaRef,
        metadata: FileMetaData,
        written_size: usize,
        file_path: String,
        nan_value_counts: HashMap<i32, u64>,
    ) -> Result<DataFileBuilder> {
        let index_by_parquet_path = {
            let mut visitor = IndexByParquetPathName::new();
            visit_schema(&schema, &mut visitor)?;
            visitor
        };

        let (column_sizes, value_counts, null_value_counts, (lower_bounds, upper_bounds)) = {
            let mut per_col_size: HashMap<i32, u64> = HashMap::new();
            let mut per_col_val_num: HashMap<i32, u64> = HashMap::new();
            let mut per_col_null_val_num: HashMap<i32, u64> = HashMap::new();
            let mut min_max_agg = MinMaxColAggregator::new(schema);

            for row_group in &metadata.row_groups {
                for column_chunk in row_group.columns.iter() {
                    let Some(column_chunk_metadata) = &column_chunk.meta_data else {
                        continue;
                    };
                    let physical_type = column_chunk_metadata.type_;
                    let Some(&field_id) =
                        index_by_parquet_path.get(&column_chunk_metadata.path_in_schema.join("."))
                    else {
                        // Following java implementation: https://github.com/apache/iceberg/blob/29a2c456353a6120b8c882ed2ab544975b168d7b/parquet/src/main/java/org/apache/iceberg/parquet/ParquetUtil.java#L163
                        // Ignore the field if it is not in schema.
                        continue;
                    };
                    *per_col_size.entry(field_id).or_insert(0) +=
                        column_chunk_metadata.total_compressed_size as u64;
                    *per_col_val_num.entry(field_id).or_insert(0) +=
                        column_chunk_metadata.num_values as u64;
                    if let Some(null_count) = column_chunk_metadata
                        .statistics
                        .as_ref()
                        .and_then(|s| s.null_count)
                    {
                        *per_col_null_val_num.entry(field_id).or_insert(0_u64) += null_count as u64;
                    }
                    if let Some(statistics) = &column_chunk_metadata.statistics {
                        min_max_agg.update(
                            field_id,
                            from_thrift(physical_type.try_into()?, Some(statistics.clone()))?
                                .unwrap(),
                        )?;
                    }
                }
            }
=======
    fn thrift_to_parquet_metadata(&self, file_metadata: FileMetaData) -> Result<ParquetMetaData> {
        let mut buffer = Vec::new();
        {
            let mut protocol = TCompactOutputProtocol::new(&mut buffer);
            file_metadata
                .write_to_out_protocol(&mut protocol)
                .map_err(|err| {
                    Error::new(ErrorKind::Unexpected, "Failed to write parquet metadata")
                        .with_source(err)
                })?;

            protocol.flush().map_err(|err| {
                Error::new(ErrorKind::Unexpected, "Failed to flush protocol").with_source(err)
            })?;
        }
>>>>>>> 569c4fc1

        let parquet_metadata = ParquetMetaDataReader::decode_metadata(&buffer).map_err(|err| {
            Error::new(ErrorKind::Unexpected, "Failed to decode parquet metadata").with_source(err)
        })?;

<<<<<<< HEAD
        let mut builder = DataFileBuilder::default();
        builder
            .file_path(file_path)
            .file_format(DataFileFormat::Parquet)
            .record_count(metadata.num_rows as u64)
            .file_size_in_bytes(written_size as u64)
            .column_sizes(column_sizes)
            .value_counts(value_counts)
            .null_value_counts(null_value_counts)
            .lower_bounds(lower_bounds)
            .upper_bounds(upper_bounds)
            .nan_value_counts(nan_value_counts)
            // # NOTE:
            // - We can ignore implementing distinct_counts due to this: https://lists.apache.org/thread/j52tsojv0x4bopxyzsp7m7bqt23n5fnd
            .key_metadata(metadata.footer_signing_key_metadata)
            .split_offsets(
                metadata
                    .row_groups
                    .iter()
                    .filter_map(|group| group.file_offset)
                    .collect(),
            );
        Ok(builder)
=======
        Ok(parquet_metadata)
>>>>>>> 569c4fc1
    }

    /// `ParquetMetadata` to data file builder
    pub(crate) fn parquet_to_data_file_builder(
        schema: SchemaRef,
        metadata: Arc<ParquetMetaData>,
        written_size: usize,
        file_path: String,
    ) -> Result<DataFileBuilder> {
        let index_by_parquet_path = {
            let mut visitor = IndexByParquetPathName::new();
            visit_schema(&schema, &mut visitor)?;
            visitor
        };

        let (column_sizes, value_counts, null_value_counts, (lower_bounds, upper_bounds)) = {
            let mut per_col_size: HashMap<i32, u64> = HashMap::new();
            let mut per_col_val_num: HashMap<i32, u64> = HashMap::new();
            let mut per_col_null_val_num: HashMap<i32, u64> = HashMap::new();
            let mut min_max_agg = MinMaxColAggregator::new(schema);

            for row_group in metadata.row_groups() {
                for column_chunk_metadata in row_group.columns() {
                    let parquet_path = column_chunk_metadata.column_descr().path().string();

                    let Some(&field_id) = index_by_parquet_path.get(&parquet_path) else {
                        continue;
                    };

                    *per_col_size.entry(field_id).or_insert(0) +=
                        column_chunk_metadata.compressed_size() as u64;
                    *per_col_val_num.entry(field_id).or_insert(0) +=
                        column_chunk_metadata.num_values() as u64;

                    if let Some(statistics) = column_chunk_metadata.statistics() {
                        if let Some(null_count) = statistics.null_count_opt() {
                            *per_col_null_val_num.entry(field_id).or_insert(0) += null_count;
                        }

                        min_max_agg.update(field_id, statistics.clone())?;
                    }
                }
            }
            (
                per_col_size,
                per_col_val_num,
                per_col_null_val_num,
                min_max_agg.produce(),
            )
        };

        let mut builder = DataFileBuilder::default();
        builder
            .content(DataContentType::Data)
            .file_path(file_path)
            .file_format(DataFileFormat::Parquet)
            .partition(Struct::empty())
            .record_count(metadata.file_metadata().num_rows() as u64)
            .file_size_in_bytes(written_size as u64)
            .column_sizes(column_sizes)
            .value_counts(value_counts)
            .null_value_counts(null_value_counts)
            .lower_bounds(lower_bounds)
            .upper_bounds(upper_bounds)
            .split_offsets(
                metadata
                    .row_groups()
                    .iter()
                    .filter_map(|group| group.file_offset())
                    .collect(),
            );

        Ok(builder)
    }
}

impl FileWriter for ParquetWriter {
    async fn write(&mut self, batch: &arrow_array::RecordBatch) -> crate::Result<()> {
        // Skip empty batch
        if batch.num_rows() == 0 {
            return Ok(());
        }

        self.current_row_num += batch.num_rows();

        let batch_c = batch.clone();
        self.nan_value_count_visitor
            .compute(self.schema.clone(), batch_c)?;

        // Lazy initialize the writer
        let writer = if let Some(writer) = &mut self.inner_writer {
            writer
        } else {
            let arrow_schema: ArrowSchemaRef = Arc::new(self.schema.as_ref().try_into()?);
            let inner_writer =
                TrackWriter::new(self.out_file.writer().await?, self.written_size.clone());
            let async_writer = AsyncFileWriter::new(inner_writer);
            let writer = AsyncArrowWriter::try_new(
                async_writer,
                arrow_schema.clone(),
                Some(self.writer_properties.clone()),
            )
            .map_err(|err| {
                Error::new(ErrorKind::Unexpected, "Failed to build parquet writer.")
                    .with_source(err)
            })?;
            self.inner_writer = Some(writer);
            self.inner_writer.as_mut().unwrap()
        };

        writer.write(batch).await.map_err(|err| {
            Error::new(
                ErrorKind::Unexpected,
                "Failed to write using parquet writer.",
            )
            .with_source(err)
        })?;

        Ok(())
    }

    async fn close(mut self) -> crate::Result<Vec<crate::spec::DataFileBuilder>> {
        let writer = match self.inner_writer.take() {
            Some(writer) => writer,
            None => return Ok(vec![]),
        };

        let metadata = writer.close().await.map_err(|err| {
            Error::new(ErrorKind::Unexpected, "Failed to close parquet writer.").with_source(err)
        })?;

        let written_size = self.written_size.load(std::sync::atomic::Ordering::Relaxed);

        let parquet_metadata =
            Arc::new(self.thrift_to_parquet_metadata(metadata).map_err(|err| {
                Error::new(
                    ErrorKind::Unexpected,
                    "Failed to convert metadata from thrift to parquet.",
                )
                .with_source(err)
            })?);

        Ok(vec![Self::parquet_to_data_file_builder(
            self.schema,
            parquet_metadata,
            written_size as usize,
            self.out_file.location().to_string(),
            self.nan_value_count_visitor.nan_value_counts,
        )?])
    }
}

impl CurrentFileStatus for ParquetWriter {
    fn current_file_path(&self) -> String {
        self.out_file.location().to_string()
    }

    fn current_row_num(&self) -> usize {
        self.current_row_num
    }

    fn current_written_size(&self) -> usize {
        self.written_size.load(std::sync::atomic::Ordering::Relaxed) as usize
    }
}

/// AsyncFileWriter is a wrapper of FileWrite to make it compatible with tokio::io::AsyncWrite.
///
/// # NOTES
///
/// We keep this wrapper been used inside only.
struct AsyncFileWriter<W: FileWrite>(W);

impl<W: FileWrite> AsyncFileWriter<W> {
    /// Create a new `AsyncFileWriter` with the given writer.
    pub fn new(writer: W) -> Self {
        Self(writer)
    }
}

impl<W: FileWrite> ArrowAsyncFileWriter for AsyncFileWriter<W> {
    fn write(&mut self, bs: Bytes) -> BoxFuture<'_, parquet::errors::Result<()>> {
        Box::pin(async {
            self.0
                .write(bs)
                .await
                .map_err(|err| parquet::errors::ParquetError::External(Box::new(err)))
        })
    }

    fn complete(&mut self) -> BoxFuture<'_, parquet::errors::Result<()>> {
        Box::pin(async {
            self.0
                .close()
                .await
                .map_err(|err| parquet::errors::ParquetError::External(Box::new(err)))
        })
    }
}

#[cfg(test)]
mod tests {
    use std::collections::HashMap;
    use std::sync::Arc;

    use anyhow::Result;
    use arrow_array::builder::{Float32Builder, Int32Builder, MapBuilder};
    use arrow_array::types::{Float32Type, Int64Type};
    use arrow_array::{
        Array, ArrayRef, BooleanArray, Decimal128Array, Float32Array, Float64Array, Int32Array,
        Int64Array, ListArray, MapArray, RecordBatch, StructArray,
    };
    use arrow_schema::{DataType, Field, Fields, SchemaRef as ArrowSchemaRef};
    use arrow_select::concat::concat_batches;
    use parquet::arrow::PARQUET_FIELD_ID_META_KEY;
    use rust_decimal::Decimal;
    use tempfile::TempDir;
    use uuid::Uuid;

    use super::*;
    use crate::arrow::schema_to_arrow_schema;
    use crate::io::FileIOBuilder;
    use crate::spec::{PrimitiveLiteral, Struct, *};
    use crate::writer::file_writer::location_generator::test::MockLocationGenerator;
    use crate::writer::file_writer::location_generator::DefaultFileNameGenerator;
    use crate::writer::tests::check_parquet_data_file;

    fn schema_for_all_type() -> Schema {
        Schema::builder()
            .with_schema_id(1)
            .with_fields(vec![
                NestedField::optional(0, "boolean", Type::Primitive(PrimitiveType::Boolean)).into(),
                NestedField::optional(1, "int", Type::Primitive(PrimitiveType::Int)).into(),
                NestedField::optional(2, "long", Type::Primitive(PrimitiveType::Long)).into(),
                NestedField::optional(3, "float", Type::Primitive(PrimitiveType::Float)).into(),
                NestedField::optional(4, "double", Type::Primitive(PrimitiveType::Double)).into(),
                NestedField::optional(5, "string", Type::Primitive(PrimitiveType::String)).into(),
                NestedField::optional(6, "binary", Type::Primitive(PrimitiveType::Binary)).into(),
                NestedField::optional(7, "date", Type::Primitive(PrimitiveType::Date)).into(),
                NestedField::optional(8, "time", Type::Primitive(PrimitiveType::Time)).into(),
                NestedField::optional(9, "timestamp", Type::Primitive(PrimitiveType::Timestamp))
                    .into(),
                NestedField::optional(
                    10,
                    "timestamptz",
                    Type::Primitive(PrimitiveType::Timestamptz),
                )
                .into(),
                NestedField::optional(
                    11,
                    "timestamp_ns",
                    Type::Primitive(PrimitiveType::TimestampNs),
                )
                .into(),
                NestedField::optional(
                    12,
                    "timestamptz_ns",
                    Type::Primitive(PrimitiveType::TimestamptzNs),
                )
                .into(),
                NestedField::optional(
                    13,
                    "decimal",
                    Type::Primitive(PrimitiveType::Decimal {
                        precision: 10,
                        scale: 5,
                    }),
                )
                .into(),
                NestedField::optional(14, "uuid", Type::Primitive(PrimitiveType::Uuid)).into(),
                NestedField::optional(15, "fixed", Type::Primitive(PrimitiveType::Fixed(10)))
                    .into(),
                // Parquet Statistics will use different representation for Decimal with precision 38 and scale 5,
                // so we need to add a new field for it.
                NestedField::optional(
                    16,
                    "decimal_38",
                    Type::Primitive(PrimitiveType::Decimal {
                        precision: 38,
                        scale: 5,
                    }),
                )
                .into(),
            ])
            .build()
            .unwrap()
    }

    fn nested_schema_for_test() -> Schema {
        // Int, Struct(Int,Int), String, List(Int), Struct(Struct(Int)), Map(String, List(Int))
        Schema::builder()
            .with_schema_id(1)
            .with_fields(vec![
                NestedField::required(0, "col0", Type::Primitive(PrimitiveType::Long)).into(),
                NestedField::required(
                    1,
                    "col1",
                    Type::Struct(StructType::new(vec![
                        NestedField::required(5, "col_1_5", Type::Primitive(PrimitiveType::Long))
                            .into(),
                        NestedField::required(6, "col_1_6", Type::Primitive(PrimitiveType::Long))
                            .into(),
                    ])),
                )
                .into(),
                NestedField::required(2, "col2", Type::Primitive(PrimitiveType::String)).into(),
                NestedField::required(
                    3,
                    "col3",
                    Type::List(ListType::new(
                        NestedField::required(7, "element", Type::Primitive(PrimitiveType::Long))
                            .into(),
                    )),
                )
                .into(),
                NestedField::required(
                    4,
                    "col4",
                    Type::Struct(StructType::new(vec![NestedField::required(
                        8,
                        "col_4_8",
                        Type::Struct(StructType::new(vec![NestedField::required(
                            9,
                            "col_4_8_9",
                            Type::Primitive(PrimitiveType::Long),
                        )
                        .into()])),
                    )
                    .into()])),
                )
                .into(),
                NestedField::required(
                    10,
                    "col5",
                    Type::Map(MapType::new(
                        NestedField::required(11, "key", Type::Primitive(PrimitiveType::String))
                            .into(),
                        NestedField::required(
                            12,
                            "value",
                            Type::List(ListType::new(
                                NestedField::required(
                                    13,
                                    "item",
                                    Type::Primitive(PrimitiveType::Long),
                                )
                                .into(),
                            )),
                        )
                        .into(),
                    )),
                )
                .into(),
            ])
            .build()
            .unwrap()
    }

    #[tokio::test]
    async fn test_index_by_parquet_path() {
        let expect = HashMap::from([
            ("col0".to_string(), 0),
            ("col1.col_1_5".to_string(), 5),
            ("col1.col_1_6".to_string(), 6),
            ("col2".to_string(), 2),
            ("col3.list.element".to_string(), 7),
            ("col4.col_4_8.col_4_8_9".to_string(), 9),
            ("col5.key_value.key".to_string(), 11),
            ("col5.key_value.value.list.item".to_string(), 13),
        ]);
        let mut visitor = IndexByParquetPathName::new();
        visit_schema(&nested_schema_for_test(), &mut visitor).unwrap();
        assert_eq!(visitor.name_to_id, expect);
    }

    #[tokio::test]
    async fn test_parquet_writer() -> Result<()> {
        let temp_dir = TempDir::new().unwrap();
        let file_io = FileIOBuilder::new_fs_io().build().unwrap();
        let location_gen =
            MockLocationGenerator::new(temp_dir.path().to_str().unwrap().to_string());
        let file_name_gen =
            DefaultFileNameGenerator::new("test".to_string(), None, DataFileFormat::Parquet);

        // prepare data
        let schema = {
            let fields = vec![
                arrow_schema::Field::new("col", arrow_schema::DataType::Int64, true).with_metadata(
                    HashMap::from([(PARQUET_FIELD_ID_META_KEY.to_string(), "0".to_string())]),
                ),
            ];
            Arc::new(arrow_schema::Schema::new(fields))
        };
        let col = Arc::new(Int64Array::from_iter_values(0..1024)) as ArrayRef;
        let null_col = Arc::new(Int64Array::new_null(1024)) as ArrayRef;
        let to_write = RecordBatch::try_new(schema.clone(), vec![col]).unwrap();
        let to_write_null = RecordBatch::try_new(schema.clone(), vec![null_col]).unwrap();

        // write data
        let mut pw = ParquetWriterBuilder::new(
            WriterProperties::builder().build(),
            Arc::new(to_write.schema().as_ref().try_into().unwrap()),
            file_io.clone(),
            location_gen,
            file_name_gen,
        )
        .build()
        .await?;
        pw.write(&to_write).await?;
        pw.write(&to_write_null).await?;
        let res = pw.close().await?;
        assert_eq!(res.len(), 1);
        let data_file = res
            .into_iter()
            .next()
            .unwrap()
            // Put dummy field for build successfully.
            .content(crate::spec::DataContentType::Data)
            .partition(Struct::empty())
            .partition_spec_id(0)
            .build()
            .unwrap();

        // check data file
        assert_eq!(data_file.record_count(), 2048);
        assert_eq!(*data_file.value_counts(), HashMap::from([(0, 2048)]));
        assert_eq!(
            *data_file.lower_bounds(),
            HashMap::from([(0, Datum::long(0))])
        );
        assert_eq!(
            *data_file.upper_bounds(),
            HashMap::from([(0, Datum::long(1023))])
        );
        assert_eq!(*data_file.null_value_counts(), HashMap::from([(0, 1024)]));

        // check the written file
        let expect_batch = concat_batches(&schema, vec![&to_write, &to_write_null]).unwrap();
        check_parquet_data_file(&file_io, &data_file, &expect_batch).await;

        Ok(())
    }

    #[tokio::test]
    async fn test_parquet_writer_with_complex_schema() -> Result<()> {
        let temp_dir = TempDir::new().unwrap();
        let file_io = FileIOBuilder::new_fs_io().build().unwrap();
        let location_gen =
            MockLocationGenerator::new(temp_dir.path().to_str().unwrap().to_string());
        let file_name_gen =
            DefaultFileNameGenerator::new("test".to_string(), None, DataFileFormat::Parquet);

        // prepare data
        let schema = nested_schema_for_test();
        let arrow_schema: ArrowSchemaRef = Arc::new((&schema).try_into().unwrap());
        let col0 = Arc::new(Int64Array::from_iter_values(0..1024)) as ArrayRef;
        let col1 = Arc::new(StructArray::new(
            {
                if let DataType::Struct(fields) = arrow_schema.field(1).data_type() {
                    fields.clone()
                } else {
                    unreachable!()
                }
            },
            vec![
                Arc::new(Int64Array::from_iter_values(0..1024)),
                Arc::new(Int64Array::from_iter_values(0..1024)),
            ],
            None,
        ));
        let col2 = Arc::new(arrow_array::StringArray::from_iter_values(
            (0..1024).map(|n| n.to_string()),
        )) as ArrayRef;
        let col3 = Arc::new({
            let list_parts = arrow_array::ListArray::from_iter_primitive::<Int64Type, _, _>(
                (0..1024).map(|n| Some(vec![Some(n)])),
            )
            .into_parts();
            arrow_array::ListArray::new(
                {
                    if let DataType::List(field) = arrow_schema.field(3).data_type() {
                        field.clone()
                    } else {
                        unreachable!()
                    }
                },
                list_parts.1,
                list_parts.2,
                list_parts.3,
            )
        }) as ArrayRef;
        let col4 = Arc::new(StructArray::new(
            {
                if let DataType::Struct(fields) = arrow_schema.field(4).data_type() {
                    fields.clone()
                } else {
                    unreachable!()
                }
            },
            vec![Arc::new(StructArray::new(
                {
                    if let DataType::Struct(fields) = arrow_schema.field(4).data_type() {
                        if let DataType::Struct(fields) = fields[0].data_type() {
                            fields.clone()
                        } else {
                            unreachable!()
                        }
                    } else {
                        unreachable!()
                    }
                },
                vec![Arc::new(Int64Array::from_iter_values(0..1024))],
                None,
            ))],
            None,
        ));
        let col5 = Arc::new({
            let mut map_array_builder = arrow_array::builder::MapBuilder::new(
                None,
                arrow_array::builder::StringBuilder::new(),
                arrow_array::builder::ListBuilder::new(arrow_array::builder::PrimitiveBuilder::<
                    Int64Type,
                >::new()),
            );
            for i in 0..1024 {
                map_array_builder.keys().append_value(i.to_string());
                map_array_builder
                    .values()
                    .append_value(vec![Some(i as i64); i + 1]);
                map_array_builder.append(true)?;
            }
            let (_, offset_buffer, struct_array, null_buffer, ordered) =
                map_array_builder.finish().into_parts();
            let struct_array = {
                let (_, mut arrays, nulls) = struct_array.into_parts();
                let list_array = {
                    let list_array = arrays[1]
                        .as_any()
                        .downcast_ref::<ListArray>()
                        .unwrap()
                        .clone();
                    let (_, offsets, array, nulls) = list_array.into_parts();
                    let list_field = {
                        if let DataType::Map(map_field, _) = arrow_schema.field(5).data_type() {
                            if let DataType::Struct(fields) = map_field.data_type() {
                                if let DataType::List(list_field) = fields[1].data_type() {
                                    list_field.clone()
                                } else {
                                    unreachable!()
                                }
                            } else {
                                unreachable!()
                            }
                        } else {
                            unreachable!()
                        }
                    };
                    ListArray::new(list_field, offsets, array, nulls)
                };
                arrays[1] = Arc::new(list_array) as ArrayRef;
                StructArray::new(
                    {
                        if let DataType::Map(map_field, _) = arrow_schema.field(5).data_type() {
                            if let DataType::Struct(fields) = map_field.data_type() {
                                fields.clone()
                            } else {
                                unreachable!()
                            }
                        } else {
                            unreachable!()
                        }
                    },
                    arrays,
                    nulls,
                )
            };
            arrow_array::MapArray::new(
                {
                    if let DataType::Map(map_field, _) = arrow_schema.field(5).data_type() {
                        map_field.clone()
                    } else {
                        unreachable!()
                    }
                },
                offset_buffer,
                struct_array,
                null_buffer,
                ordered,
            )
        }) as ArrayRef;
        let to_write = RecordBatch::try_new(arrow_schema.clone(), vec![
            col0, col1, col2, col3, col4, col5,
        ])
        .unwrap();

        // write data
        let mut pw = ParquetWriterBuilder::new(
            WriterProperties::builder().build(),
            Arc::new(schema),
            file_io.clone(),
            location_gen,
            file_name_gen,
        )
        .build()
        .await?;
        pw.write(&to_write).await?;
        let res = pw.close().await?;
        assert_eq!(res.len(), 1);
        let data_file = res
            .into_iter()
            .next()
            .unwrap()
            // Put dummy field for build successfully.
            .content(crate::spec::DataContentType::Data)
            .partition(Struct::empty())
            .partition_spec_id(0)
            .build()
            .unwrap();

        // check data file
        assert_eq!(data_file.record_count(), 1024);
        assert_eq!(
            *data_file.value_counts(),
            HashMap::from([
                (0, 1024),
                (5, 1024),
                (6, 1024),
                (2, 1024),
                (7, 1024),
                (9, 1024),
                (11, 1024),
                (13, (1..1025).sum()),
            ])
        );
        assert_eq!(
            *data_file.lower_bounds(),
            HashMap::from([
                (0, Datum::long(0)),
                (5, Datum::long(0)),
                (6, Datum::long(0)),
                (2, Datum::string("0")),
                (7, Datum::long(0)),
                (9, Datum::long(0)),
                (11, Datum::string("0")),
                (13, Datum::long(0))
            ])
        );
        assert_eq!(
            *data_file.upper_bounds(),
            HashMap::from([
                (0, Datum::long(1023)),
                (5, Datum::long(1023)),
                (6, Datum::long(1023)),
                (2, Datum::string("999")),
                (7, Datum::long(1023)),
                (9, Datum::long(1023)),
                (11, Datum::string("999")),
                (13, Datum::long(1023))
            ])
        );

        // check the written file
        check_parquet_data_file(&file_io, &data_file, &to_write).await;

        Ok(())
    }

    #[tokio::test]
    async fn test_all_type_for_write() -> Result<()> {
        let temp_dir = TempDir::new().unwrap();
        let file_io = FileIOBuilder::new_fs_io().build().unwrap();
        let loccation_gen =
            MockLocationGenerator::new(temp_dir.path().to_str().unwrap().to_string());
        let file_name_gen =
            DefaultFileNameGenerator::new("test".to_string(), None, DataFileFormat::Parquet);

        // prepare data
        // generate iceberg schema for all type
        let schema = schema_for_all_type();
        let arrow_schema: ArrowSchemaRef = Arc::new((&schema).try_into().unwrap());
        let col0 = Arc::new(BooleanArray::from(vec![
            Some(true),
            Some(false),
            None,
            Some(true),
        ])) as ArrayRef;
        let col1 = Arc::new(Int32Array::from(vec![Some(1), Some(2), None, Some(4)])) as ArrayRef;
        let col2 = Arc::new(Int64Array::from(vec![Some(1), Some(2), None, Some(4)])) as ArrayRef;
        let col3 = Arc::new(arrow_array::Float32Array::from(vec![
            Some(0.5),
            Some(2.0),
            None,
            Some(3.5),
        ])) as ArrayRef;
        let col4 = Arc::new(arrow_array::Float64Array::from(vec![
            Some(0.5),
            Some(2.0),
            None,
            Some(3.5),
        ])) as ArrayRef;
        let col5 = Arc::new(arrow_array::StringArray::from(vec![
            Some("a"),
            Some("b"),
            None,
            Some("d"),
        ])) as ArrayRef;
        let col6 = Arc::new(arrow_array::LargeBinaryArray::from_opt_vec(vec![
            Some(b"one"),
            None,
            Some(b""),
            Some(b"zzzz"),
        ])) as ArrayRef;
        let col7 = Arc::new(arrow_array::Date32Array::from(vec![
            Some(0),
            Some(1),
            None,
            Some(3),
        ])) as ArrayRef;
        let col8 = Arc::new(arrow_array::Time64MicrosecondArray::from(vec![
            Some(0),
            Some(1),
            None,
            Some(3),
        ])) as ArrayRef;
        let col9 = Arc::new(arrow_array::TimestampMicrosecondArray::from(vec![
            Some(0),
            Some(1),
            None,
            Some(3),
        ])) as ArrayRef;
        let col10 = Arc::new(
            arrow_array::TimestampMicrosecondArray::from(vec![Some(0), Some(1), None, Some(3)])
                .with_timezone_utc(),
        ) as ArrayRef;
        let col11 = Arc::new(arrow_array::TimestampNanosecondArray::from(vec![
            Some(0),
            Some(1),
            None,
            Some(3),
        ])) as ArrayRef;
        let col12 = Arc::new(
            arrow_array::TimestampNanosecondArray::from(vec![Some(0), Some(1), None, Some(3)])
                .with_timezone_utc(),
        ) as ArrayRef;
        let col13 = Arc::new(
            arrow_array::Decimal128Array::from(vec![Some(1), Some(2), None, Some(100)])
                .with_precision_and_scale(10, 5)
                .unwrap(),
        ) as ArrayRef;
        let col14 = Arc::new(
            arrow_array::FixedSizeBinaryArray::try_from_sparse_iter_with_size(
                vec![
                    Some(Uuid::from_u128(0).as_bytes().to_vec()),
                    Some(Uuid::from_u128(1).as_bytes().to_vec()),
                    None,
                    Some(Uuid::from_u128(3).as_bytes().to_vec()),
                ]
                .into_iter(),
                16,
            )
            .unwrap(),
        ) as ArrayRef;
        let col15 = Arc::new(
            arrow_array::FixedSizeBinaryArray::try_from_sparse_iter_with_size(
                vec![
                    Some(vec![1, 2, 3, 4, 5, 6, 7, 8, 9, 10]),
                    Some(vec![11, 12, 13, 14, 15, 16, 17, 18, 19, 20]),
                    None,
                    Some(vec![21, 22, 23, 24, 25, 26, 27, 28, 29, 30]),
                ]
                .into_iter(),
                10,
            )
            .unwrap(),
        ) as ArrayRef;
        let col16 = Arc::new(
            arrow_array::Decimal128Array::from(vec![Some(1), Some(2), None, Some(100)])
                .with_precision_and_scale(38, 5)
                .unwrap(),
        ) as ArrayRef;
        let to_write = RecordBatch::try_new(arrow_schema.clone(), vec![
            col0, col1, col2, col3, col4, col5, col6, col7, col8, col9, col10, col11, col12, col13,
            col14, col15, col16,
        ])
        .unwrap();

        // write data
        let mut pw = ParquetWriterBuilder::new(
            WriterProperties::builder().build(),
            Arc::new(schema),
            file_io.clone(),
            loccation_gen,
            file_name_gen,
        )
        .build()
        .await?;
        pw.write(&to_write).await?;
        let res = pw.close().await?;
        assert_eq!(res.len(), 1);
        let data_file = res
            .into_iter()
            .next()
            .unwrap()
            // Put dummy field for build successfully.
            .content(crate::spec::DataContentType::Data)
            .partition(Struct::empty())
            .partition_spec_id(0)
            .build()
            .unwrap();

        // check data file
        assert_eq!(data_file.record_count(), 4);
        assert!(data_file.value_counts().iter().all(|(_, &v)| { v == 4 }));
        assert!(data_file
            .null_value_counts()
            .iter()
            .all(|(_, &v)| { v == 1 }));
        assert_eq!(
            *data_file.lower_bounds(),
            HashMap::from([
                (0, Datum::bool(false)),
                (1, Datum::int(1)),
                (2, Datum::long(1)),
                (3, Datum::float(0.5)),
                (4, Datum::double(0.5)),
                (5, Datum::string("a")),
                (6, Datum::binary(vec![])),
                (7, Datum::date(0)),
                (8, Datum::time_micros(0).unwrap()),
                (9, Datum::timestamp_micros(0)),
                (10, Datum::timestamptz_micros(0)),
                (11, Datum::timestamp_nanos(0)),
                (12, Datum::timestamptz_nanos(0)),
                (
                    13,
                    Datum::new(
                        PrimitiveType::Decimal {
                            precision: 10,
                            scale: 5
                        },
                        PrimitiveLiteral::Int128(1)
                    )
                ),
                (14, Datum::uuid(Uuid::from_u128(0))),
                (15, Datum::fixed(vec![1, 2, 3, 4, 5, 6, 7, 8, 9, 10])),
                (
                    16,
                    Datum::new(
                        PrimitiveType::Decimal {
                            precision: 38,
                            scale: 5
                        },
                        PrimitiveLiteral::Int128(1)
                    )
                ),
            ])
        );
        assert_eq!(
            *data_file.upper_bounds(),
            HashMap::from([
                (0, Datum::bool(true)),
                (1, Datum::int(4)),
                (2, Datum::long(4)),
                (3, Datum::float(3.5)),
                (4, Datum::double(3.5)),
                (5, Datum::string("d")),
                (6, Datum::binary(vec![122, 122, 122, 122])),
                (7, Datum::date(3)),
                (8, Datum::time_micros(3).unwrap()),
                (9, Datum::timestamp_micros(3)),
                (10, Datum::timestamptz_micros(3)),
                (11, Datum::timestamp_nanos(3)),
                (12, Datum::timestamptz_nanos(3)),
                (
                    13,
                    Datum::new(
                        PrimitiveType::Decimal {
                            precision: 10,
                            scale: 5
                        },
                        PrimitiveLiteral::Int128(100)
                    )
                ),
                (14, Datum::uuid(Uuid::from_u128(3))),
                (
                    15,
                    Datum::fixed(vec![21, 22, 23, 24, 25, 26, 27, 28, 29, 30])
                ),
                (
                    16,
                    Datum::new(
                        PrimitiveType::Decimal {
                            precision: 38,
                            scale: 5
                        },
                        PrimitiveLiteral::Int128(100)
                    )
                ),
            ])
        );

        // check the written file
        check_parquet_data_file(&file_io, &data_file, &to_write).await;

        Ok(())
    }

    #[tokio::test]
    async fn test_decimal_bound() -> Result<()> {
        let temp_dir = TempDir::new().unwrap();
        let file_io = FileIOBuilder::new_fs_io().build().unwrap();
        let loccation_gen =
            MockLocationGenerator::new(temp_dir.path().to_str().unwrap().to_string());
        let file_name_gen =
            DefaultFileNameGenerator::new("test".to_string(), None, DataFileFormat::Parquet);

        // test 1.1 and 2.2
        let schema = Arc::new(
            Schema::builder()
                .with_fields(vec![NestedField::optional(
                    0,
                    "decimal",
                    Type::Primitive(PrimitiveType::Decimal {
                        precision: 28,
                        scale: 10,
                    }),
                )
                .into()])
                .build()
                .unwrap(),
        );
        let arrow_schema: ArrowSchemaRef = Arc::new(schema_to_arrow_schema(&schema).unwrap());
        let mut pw = ParquetWriterBuilder::new(
            WriterProperties::builder().build(),
            schema.clone(),
            file_io.clone(),
            loccation_gen.clone(),
            file_name_gen.clone(),
        )
        .build()
        .await?;
        let col0 = Arc::new(
            Decimal128Array::from(vec![Some(22000000000), Some(11000000000)])
                .with_data_type(DataType::Decimal128(28, 10)),
        ) as ArrayRef;
        let to_write = RecordBatch::try_new(arrow_schema.clone(), vec![col0]).unwrap();
        pw.write(&to_write).await?;
        let res = pw.close().await?;
        assert_eq!(res.len(), 1);
        let data_file = res
            .into_iter()
            .next()
            .unwrap()
            .content(crate::spec::DataContentType::Data)
            .partition(Struct::empty())
            .partition_spec_id(0)
            .build()
            .unwrap();
        assert_eq!(
            data_file.upper_bounds().get(&0),
            Some(Datum::decimal_with_precision(Decimal::new(22000000000_i64, 10), 28).unwrap())
                .as_ref()
        );
        assert_eq!(
            data_file.lower_bounds().get(&0),
            Some(Datum::decimal_with_precision(Decimal::new(11000000000_i64, 10), 28).unwrap())
                .as_ref()
        );

        // test -1.1 and -2.2
        let schema = Arc::new(
            Schema::builder()
                .with_fields(vec![NestedField::optional(
                    0,
                    "decimal",
                    Type::Primitive(PrimitiveType::Decimal {
                        precision: 28,
                        scale: 10,
                    }),
                )
                .into()])
                .build()
                .unwrap(),
        );
        let arrow_schema: ArrowSchemaRef = Arc::new(schema_to_arrow_schema(&schema).unwrap());
        let mut pw = ParquetWriterBuilder::new(
            WriterProperties::builder().build(),
            schema.clone(),
            file_io.clone(),
            loccation_gen.clone(),
            file_name_gen.clone(),
        )
        .build()
        .await?;
        let col0 = Arc::new(
            Decimal128Array::from(vec![Some(-22000000000), Some(-11000000000)])
                .with_data_type(DataType::Decimal128(28, 10)),
        ) as ArrayRef;
        let to_write = RecordBatch::try_new(arrow_schema.clone(), vec![col0]).unwrap();
        pw.write(&to_write).await?;
        let res = pw.close().await?;
        assert_eq!(res.len(), 1);
        let data_file = res
            .into_iter()
            .next()
            .unwrap()
            .content(crate::spec::DataContentType::Data)
            .partition(Struct::empty())
            .partition_spec_id(0)
            .build()
            .unwrap();
        assert_eq!(
            data_file.upper_bounds().get(&0),
            Some(Datum::decimal_with_precision(Decimal::new(-11000000000_i64, 10), 28).unwrap())
                .as_ref()
        );
        assert_eq!(
            data_file.lower_bounds().get(&0),
            Some(Datum::decimal_with_precision(Decimal::new(-22000000000_i64, 10), 28).unwrap())
                .as_ref()
        );

        // test max and min of rust_decimal
        let decimal_max = Decimal::MAX;
        let decimal_min = Decimal::MIN;
        assert_eq!(decimal_max.scale(), decimal_min.scale());
        let schema = Arc::new(
            Schema::builder()
                .with_fields(vec![NestedField::optional(
                    0,
                    "decimal",
                    Type::Primitive(PrimitiveType::Decimal {
                        precision: 38,
                        scale: decimal_max.scale(),
                    }),
                )
                .into()])
                .build()
                .unwrap(),
        );
        let arrow_schema: ArrowSchemaRef = Arc::new(schema_to_arrow_schema(&schema).unwrap());
        let mut pw = ParquetWriterBuilder::new(
            WriterProperties::builder().build(),
            schema,
            file_io.clone(),
            loccation_gen,
            file_name_gen,
        )
        .build()
        .await?;
        let col0 = Arc::new(
            Decimal128Array::from(vec![
                Some(decimal_max.mantissa()),
                Some(decimal_min.mantissa()),
            ])
            .with_data_type(DataType::Decimal128(38, 0)),
        ) as ArrayRef;
        let to_write = RecordBatch::try_new(arrow_schema.clone(), vec![col0]).unwrap();
        pw.write(&to_write).await?;
        let res = pw.close().await?;
        assert_eq!(res.len(), 1);
        let data_file = res
            .into_iter()
            .next()
            .unwrap()
            .content(crate::spec::DataContentType::Data)
            .partition(Struct::empty())
            .partition_spec_id(0)
            .build()
            .unwrap();
        assert_eq!(
            data_file.upper_bounds().get(&0),
            Some(Datum::decimal(decimal_max).unwrap()).as_ref()
        );
        assert_eq!(
            data_file.lower_bounds().get(&0),
            Some(Datum::decimal(decimal_min).unwrap()).as_ref()
        );

        // test max and min for scale 38
        // # TODO
        // Readd this case after resolve https://github.com/apache/iceberg-rust/issues/669
        // let schema = Arc::new(
        //     Schema::builder()
        //         .with_fields(vec![NestedField::optional(
        //             0,
        //             "decimal",
        //             Type::Primitive(PrimitiveType::Decimal {
        //                 precision: 38,
        //                 scale: 0,
        //             }),
        //         )
        //         .into()])
        //         .build()
        //         .unwrap(),
        // );
        // let arrow_schema: ArrowSchemaRef = Arc::new(schema_to_arrow_schema(&schema).unwrap());
        // let mut pw = ParquetWriterBuilder::new(
        //     WriterProperties::builder().build(),
        //     schema,
        //     file_io.clone(),
        //     loccation_gen,
        //     file_name_gen,
        // )
        // .build()
        // .await?;
        // let col0 = Arc::new(
        //     Decimal128Array::from(vec![
        //         Some(99999999999999999999999999999999999999_i128),
        //         Some(-99999999999999999999999999999999999999_i128),
        //     ])
        //     .with_data_type(DataType::Decimal128(38, 0)),
        // ) as ArrayRef;
        // let to_write = RecordBatch::try_new(arrow_schema.clone(), vec![col0]).unwrap();
        // pw.write(&to_write).await?;
        // let res = pw.close().await?;
        // assert_eq!(res.len(), 1);
        // let data_file = res
        //     .into_iter()
        //     .next()
        //     .unwrap()
        //     .content(crate::spec::DataContentType::Data)
        //     .partition(Struct::empty())
        //     .build()
        //     .unwrap();
        // assert_eq!(
        //     data_file.upper_bounds().get(&0),
        //     Some(Datum::new(
        //         PrimitiveType::Decimal {
        //             precision: 38,
        //             scale: 0
        //         },
        //         PrimitiveLiteral::Int128(99999999999999999999999999999999999999_i128)
        //     ))
        //     .as_ref()
        // );
        // assert_eq!(
        //     data_file.lower_bounds().get(&0),
        //     Some(Datum::new(
        //         PrimitiveType::Decimal {
        //             precision: 38,
        //             scale: 0
        //         },
        //         PrimitiveLiteral::Int128(-99999999999999999999999999999999999999_i128)
        //     ))
        //     .as_ref()
        // );

        Ok(())
    }

    #[tokio::test]
    async fn test_empty_write() -> Result<()> {
        let temp_dir = TempDir::new().unwrap();
        let file_io = FileIOBuilder::new_fs_io().build().unwrap();
        let location_gen =
            MockLocationGenerator::new(temp_dir.path().to_str().unwrap().to_string());
        let file_name_gen =
            DefaultFileNameGenerator::new("test".to_string(), None, DataFileFormat::Parquet);

        // Test that file will create if data to write
        let schema = {
            let fields = vec![
                arrow_schema::Field::new("col", arrow_schema::DataType::Int64, true).with_metadata(
                    HashMap::from([(PARQUET_FIELD_ID_META_KEY.to_string(), "0".to_string())]),
                ),
            ];
            Arc::new(arrow_schema::Schema::new(fields))
        };
        let col = Arc::new(Int64Array::from_iter_values(0..1024)) as ArrayRef;
        let to_write = RecordBatch::try_new(schema.clone(), vec![col]).unwrap();
        let mut pw = ParquetWriterBuilder::new(
            WriterProperties::builder().build(),
            Arc::new(to_write.schema().as_ref().try_into().unwrap()),
            file_io.clone(),
            location_gen.clone(),
            file_name_gen,
        )
        .build()
        .await?;
        pw.write(&to_write).await?;
        let file_path = pw.out_file.location().to_string();
        pw.close().await.unwrap();
        assert!(file_io.exists(file_path).await.unwrap());

        // Test that file will not create if no data to write
        let file_name_gen =
            DefaultFileNameGenerator::new("test_empty".to_string(), None, DataFileFormat::Parquet);
        let pw = ParquetWriterBuilder::new(
            WriterProperties::builder().build(),
            Arc::new(to_write.schema().as_ref().try_into().unwrap()),
            file_io.clone(),
            location_gen,
            file_name_gen,
        )
        .build()
        .await?;
        let file_path = pw.out_file.location().to_string();
        pw.close().await.unwrap();
        assert!(!file_io.exists(file_path).await.unwrap());

        Ok(())
    }

    #[tokio::test]
    async fn test_nan_val_cnts_primitive_type() -> Result<()> {
        let temp_dir = TempDir::new().unwrap();
        let file_io = FileIOBuilder::new_fs_io().build().unwrap();
        let location_gen =
            MockLocationGenerator::new(temp_dir.path().to_str().unwrap().to_string());
        let file_name_gen =
            DefaultFileNameGenerator::new("test".to_string(), None, DataFileFormat::Parquet);

        // prepare data
        let arrow_schema = {
            let fields = vec![
                Field::new("col", arrow_schema::DataType::Float32, false).with_metadata(
                    HashMap::from([(PARQUET_FIELD_ID_META_KEY.to_string(), "0".to_string())]),
                ),
                Field::new("col2", arrow_schema::DataType::Float64, false).with_metadata(
                    HashMap::from([(PARQUET_FIELD_ID_META_KEY.to_string(), "1".to_string())]),
                ),
            ];
            Arc::new(arrow_schema::Schema::new(fields))
        };

        let float_32_col = Arc::new(Float32Array::from_iter_values_with_nulls(
            [1.0_f32, f32::NAN, 2.0, 2.0].into_iter(),
            None,
        )) as ArrayRef;

        let float_64_col = Arc::new(Float64Array::from_iter_values_with_nulls(
            [1.0_f64, f64::NAN, 2.0, 2.0].into_iter(),
            None,
        )) as ArrayRef;

        let to_write =
            RecordBatch::try_new(arrow_schema.clone(), vec![float_32_col, float_64_col]).unwrap();

        // write data
        let mut pw = ParquetWriterBuilder::new(
            WriterProperties::builder().build(),
            Arc::new(to_write.schema().as_ref().try_into().unwrap()),
            file_io.clone(),
            location_gen,
            file_name_gen,
        )
        .build()
        .await?;

        pw.write(&to_write).await?;
        let res = pw.close().await?;
        assert_eq!(res.len(), 1);
        let data_file = res
            .into_iter()
            .next()
            .unwrap()
            // Put dummy field for build successfully.
            .content(crate::spec::DataContentType::Data)
            .partition(Struct::empty())
            .build()
            .unwrap();

        // check data file
        assert_eq!(data_file.record_count(), 4);
        assert_eq!(*data_file.value_counts(), HashMap::from([(0, 4), (1, 4)]));
        assert_eq!(
            *data_file.lower_bounds(),
            HashMap::from([(0, Datum::float(1.0)), (1, Datum::double(1.0)),])
        );
        assert_eq!(
            *data_file.upper_bounds(),
            HashMap::from([(0, Datum::float(2.0)), (1, Datum::double(2.0)),])
        );
        assert_eq!(
            *data_file.null_value_counts(),
            HashMap::from([(0, 0), (1, 0)])
        );
        assert_eq!(
            *data_file.nan_value_counts(),
            HashMap::from([(0, 1), (1, 1)])
        );

        // check the written file
        let expect_batch = concat_batches(&arrow_schema, vec![&to_write]).unwrap();
        check_parquet_data_file(&file_io, &data_file, &expect_batch).await;

        Ok(())
    }

    #[tokio::test]
    async fn test_nan_val_cnts_struct_type() -> Result<()> {
        let temp_dir = TempDir::new().unwrap();
        let file_io = FileIOBuilder::new_fs_io().build().unwrap();
        let location_gen =
            MockLocationGenerator::new(temp_dir.path().to_str().unwrap().to_string());
        let file_name_gen =
            DefaultFileNameGenerator::new("test".to_string(), None, DataFileFormat::Parquet);

        let schema_struct_float_fields =
            Fields::from(vec![Field::new("col4", DataType::Float32, false)
                .with_metadata(HashMap::from([(
                    PARQUET_FIELD_ID_META_KEY.to_string(),
                    "4".to_string(),
                )]))]);

        let schema_struct_nested_float_fields =
            Fields::from(vec![Field::new("col7", DataType::Float32, false)
                .with_metadata(HashMap::from([(
                    PARQUET_FIELD_ID_META_KEY.to_string(),
                    "7".to_string(),
                )]))]);

        let schema_struct_nested_fields = Fields::from(vec![Field::new(
            "col6",
            arrow_schema::DataType::Struct(schema_struct_nested_float_fields.clone()),
            false,
        )
        .with_metadata(HashMap::from([(
            PARQUET_FIELD_ID_META_KEY.to_string(),
            "6".to_string(),
        )]))]);

        // prepare data
        let arrow_schema = {
            let fields = vec![
                Field::new(
                    "col3",
                    arrow_schema::DataType::Struct(schema_struct_float_fields.clone()),
                    false,
                )
                .with_metadata(HashMap::from([(
                    PARQUET_FIELD_ID_META_KEY.to_string(),
                    "3".to_string(),
                )])),
                Field::new(
                    "col5",
                    arrow_schema::DataType::Struct(schema_struct_nested_fields.clone()),
                    false,
                )
                .with_metadata(HashMap::from([(
                    PARQUET_FIELD_ID_META_KEY.to_string(),
                    "5".to_string(),
                )])),
            ];
            Arc::new(arrow_schema::Schema::new(fields))
        };

        let float_32_col = Arc::new(Float32Array::from_iter_values_with_nulls(
            [1.0_f32, f32::NAN, 2.0, 2.0].into_iter(),
            None,
        )) as ArrayRef;

        let struct_float_field_col = Arc::new(StructArray::new(
            schema_struct_float_fields,
            vec![float_32_col.clone()],
            None,
        )) as ArrayRef;

        let struct_nested_float_field_col = Arc::new(StructArray::new(
            schema_struct_nested_fields,
            vec![Arc::new(StructArray::new(
                schema_struct_nested_float_fields,
                vec![float_32_col.clone()],
                None,
            )) as ArrayRef],
            None,
        )) as ArrayRef;

        let to_write = RecordBatch::try_new(arrow_schema.clone(), vec![
            struct_float_field_col,
            struct_nested_float_field_col,
        ])
        .unwrap();

        // write data
        let mut pw = ParquetWriterBuilder::new(
            WriterProperties::builder().build(),
            Arc::new(to_write.schema().as_ref().try_into().unwrap()),
            file_io.clone(),
            location_gen,
            file_name_gen,
        )
        .build()
        .await?;

        pw.write(&to_write).await?;
        let res = pw.close().await?;
        assert_eq!(res.len(), 1);
        let data_file = res
            .into_iter()
            .next()
            .unwrap()
            // Put dummy field for build successfully.
            .content(crate::spec::DataContentType::Data)
            .partition(Struct::empty())
            .build()
            .unwrap();

        // check data file
        assert_eq!(data_file.record_count(), 4);
        assert_eq!(*data_file.value_counts(), HashMap::from([(4, 4), (7, 4)]));
        assert_eq!(
            *data_file.lower_bounds(),
            HashMap::from([(4, Datum::float(1.0)), (7, Datum::float(1.0)),])
        );
        assert_eq!(
            *data_file.upper_bounds(),
            HashMap::from([(4, Datum::float(2.0)), (7, Datum::float(2.0)),])
        );
        assert_eq!(
            *data_file.null_value_counts(),
            HashMap::from([(4, 0), (7, 0)])
        );
        assert_eq!(
            *data_file.nan_value_counts(),
            HashMap::from([(4, 1), (7, 1)])
        );

        // check the written file
        let expect_batch = concat_batches(&arrow_schema, vec![&to_write]).unwrap();
        check_parquet_data_file(&file_io, &data_file, &expect_batch).await;

        Ok(())
    }

    #[tokio::test]
    async fn test_nan_val_cnts_list_type() -> Result<()> {
        let temp_dir = TempDir::new().unwrap();
        let file_io = FileIOBuilder::new_fs_io().build().unwrap();
        let location_gen =
            MockLocationGenerator::new(temp_dir.path().to_str().unwrap().to_string());
        let file_name_gen =
            DefaultFileNameGenerator::new("test".to_string(), None, DataFileFormat::Parquet);

        let schema_list_float_field = Field::new("element", DataType::Float32, true).with_metadata(
            HashMap::from([(PARQUET_FIELD_ID_META_KEY.to_string(), "1".to_string())]),
        );

        let schema_struct_list_float_field = Field::new("element", DataType::Float32, true)
            .with_metadata(HashMap::from([(
                PARQUET_FIELD_ID_META_KEY.to_string(),
                "4".to_string(),
            )]));

        let schema_struct_list_field = Fields::from(vec![Field::new_list(
            "col2",
            schema_struct_list_float_field.clone(),
            true,
        )
        .with_metadata(HashMap::from([(
            PARQUET_FIELD_ID_META_KEY.to_string(),
            "3".to_string(),
        )]))]);

        let arrow_schema = {
            let fields = vec![
                Field::new_list("col0", schema_list_float_field.clone(), true).with_metadata(
                    HashMap::from([(PARQUET_FIELD_ID_META_KEY.to_string(), "0".to_string())]),
                ),
                Field::new_struct("col1", schema_struct_list_field.clone(), true)
                    .with_metadata(HashMap::from([(
                        PARQUET_FIELD_ID_META_KEY.to_string(),
                        "2".to_string(),
                    )]))
                    .clone(),
                // Field::new_large_list("col3", schema_large_list_float_field.clone(), true).with_metadata(
                //     HashMap::from([(PARQUET_FIELD_ID_META_KEY.to_string(), "5".to_string())]),
                // ).clone(),
            ];
            Arc::new(arrow_schema::Schema::new(fields))
        };

        let list_parts = ListArray::from_iter_primitive::<Float32Type, _, _>(vec![Some(vec![
            Some(1.0_f32),
            Some(f32::NAN),
            Some(2.0),
            Some(2.0),
        ])])
        .into_parts();

        let list_float_field_col = Arc::new({
            let list_parts = list_parts.clone();
            ListArray::new(
                {
                    if let DataType::List(field) = arrow_schema.field(0).data_type() {
                        field.clone()
                    } else {
                        unreachable!()
                    }
                },
                list_parts.1,
                list_parts.2,
                list_parts.3,
            )
        }) as ArrayRef;

        let struct_list_fields_schema =
            if let DataType::Struct(fields) = arrow_schema.field(1).data_type() {
                fields.clone()
            } else {
                unreachable!()
            };

        let struct_list_float_field_col = Arc::new({
            ListArray::new(
                {
                    if let DataType::List(field) = struct_list_fields_schema
                        .first()
                        .expect("could not find first list field")
                        .data_type()
                    {
                        field.clone()
                    } else {
                        unreachable!()
                    }
                },
                list_parts.1,
                list_parts.2,
                list_parts.3,
            )
        }) as ArrayRef;

        let struct_list_float_field_col = Arc::new(StructArray::new(
            struct_list_fields_schema,
            vec![struct_list_float_field_col.clone()],
            None,
        )) as ArrayRef;

        let to_write = RecordBatch::try_new(arrow_schema.clone(), vec![
            list_float_field_col,
            struct_list_float_field_col,
            // large_list_float_field_col,
        ])
        .expect("Could not form record batch");

        // write data
        let mut pw = ParquetWriterBuilder::new(
            WriterProperties::builder().build(),
            Arc::new(
                to_write
                    .schema()
                    .as_ref()
                    .try_into()
                    .expect("Could not convert iceberg schema"),
            ),
            file_io.clone(),
            location_gen,
            file_name_gen,
        )
        .build()
        .await?;

        pw.write(&to_write).await?;
        let res = pw.close().await?;
        assert_eq!(res.len(), 1);
        let data_file = res
            .into_iter()
            .next()
            .unwrap()
            .content(crate::spec::DataContentType::Data)
            .partition(Struct::empty())
            .build()
            .unwrap();

        // check data file
        assert_eq!(data_file.record_count(), 1);
        assert_eq!(*data_file.value_counts(), HashMap::from([(1, 4), (4, 4)]));
        assert_eq!(
            *data_file.lower_bounds(),
            HashMap::from([(1, Datum::float(1.0)), (4, Datum::float(1.0))])
        );
        assert_eq!(
            *data_file.upper_bounds(),
            HashMap::from([(1, Datum::float(2.0)), (4, Datum::float(2.0))])
        );
        assert_eq!(
            *data_file.null_value_counts(),
            HashMap::from([(1, 0), (4, 0)])
        );
        assert_eq!(
            *data_file.nan_value_counts(),
            HashMap::from([(1, 1), (4, 1)])
        );

        // check the written file
        let expect_batch = concat_batches(&arrow_schema, vec![&to_write]).unwrap();
        check_parquet_data_file(&file_io, &data_file, &expect_batch).await;

        Ok(())
    }

    macro_rules! construct_map_arr {
        ($map_key_field_schema:ident, $map_value_field_schema:ident) => {{
            let int_builder = Int32Builder::new();
            let float_builder = Float32Builder::with_capacity(4);
            let mut builder = MapBuilder::new(None, int_builder, float_builder);
            builder.keys().append_value(1);
            builder.values().append_value(1.0_f32);
            builder.append(true).unwrap();
            builder.keys().append_value(2);
            builder.values().append_value(f32::NAN);
            builder.append(true).unwrap();
            builder.keys().append_value(3);
            builder.values().append_value(2.0);
            builder.append(true).unwrap();
            builder.keys().append_value(4);
            builder.values().append_value(2.0);
            builder.append(true).unwrap();
            let array = builder.finish();

            let (_field, offsets, entries, nulls, ordered) = array.into_parts();
            let new_struct_fields_schema =
                Fields::from(vec![$map_key_field_schema, $map_value_field_schema]);

            let entries = {
                let (_, arrays, nulls) = entries.into_parts();
                StructArray::new(new_struct_fields_schema.clone(), arrays, nulls)
            };

            let field = Arc::new(Field::new(
                DEFAULT_MAP_FIELD_NAME,
                DataType::Struct(new_struct_fields_schema),
                false,
            ));

            Arc::new(MapArray::new(field, offsets, entries, nulls, ordered))
        }};
    }

    #[tokio::test]
    async fn test_nan_val_cnts_map_type() -> Result<()> {
        let temp_dir = TempDir::new().unwrap();
        let file_io = FileIOBuilder::new_fs_io().build().unwrap();
        let location_gen =
            MockLocationGenerator::new(temp_dir.path().to_str().unwrap().to_string());
        let file_name_gen =
            DefaultFileNameGenerator::new("test".to_string(), None, DataFileFormat::Parquet);

        let map_key_field_schema =
            Field::new(MAP_KEY_FIELD_NAME, DataType::Int32, false).with_metadata(HashMap::from([
                (PARQUET_FIELD_ID_META_KEY.to_string(), "1".to_string()),
            ]));

        let map_value_field_schema =
            Field::new(MAP_VALUE_FIELD_NAME, DataType::Float32, true).with_metadata(HashMap::from(
                [(PARQUET_FIELD_ID_META_KEY.to_string(), "2".to_string())],
            ));

        let struct_map_key_field_schema =
            Field::new(MAP_KEY_FIELD_NAME, DataType::Int32, false).with_metadata(HashMap::from([
                (PARQUET_FIELD_ID_META_KEY.to_string(), "6".to_string()),
            ]));

        let struct_map_value_field_schema =
            Field::new(MAP_VALUE_FIELD_NAME, DataType::Float32, true).with_metadata(HashMap::from(
                [(PARQUET_FIELD_ID_META_KEY.to_string(), "7".to_string())],
            ));

        let schema_struct_map_field = Fields::from(vec![Field::new_map(
            "col3",
            DEFAULT_MAP_FIELD_NAME,
            struct_map_key_field_schema.clone(),
            struct_map_value_field_schema.clone(),
            false,
            false,
        )
        .with_metadata(HashMap::from([(
            PARQUET_FIELD_ID_META_KEY.to_string(),
            "5".to_string(),
        )]))]);

        let arrow_schema = {
            let fields = vec![
                Field::new_map(
                    "col0",
                    DEFAULT_MAP_FIELD_NAME,
                    map_key_field_schema.clone(),
                    map_value_field_schema.clone(),
                    false,
                    false,
                )
                .with_metadata(HashMap::from([(
                    PARQUET_FIELD_ID_META_KEY.to_string(),
                    "0".to_string(),
                )])),
                Field::new_struct("col1", schema_struct_map_field.clone(), true)
                    .with_metadata(HashMap::from([(
                        PARQUET_FIELD_ID_META_KEY.to_string(),
                        "3".to_string(),
                    )]))
                    .clone(),
            ];
            Arc::new(arrow_schema::Schema::new(fields))
        };

        let map_array = construct_map_arr!(map_key_field_schema, map_value_field_schema);

        let struct_map_arr =
            construct_map_arr!(struct_map_key_field_schema, struct_map_value_field_schema);

        let struct_list_float_field_col = Arc::new(StructArray::new(
            schema_struct_map_field,
            vec![struct_map_arr],
            None,
        )) as ArrayRef;

        let to_write = RecordBatch::try_new(arrow_schema.clone(), vec![
            map_array,
            struct_list_float_field_col,
        ])
        .expect("Could not form record batch");

        // write data
        let mut pw = ParquetWriterBuilder::new(
            WriterProperties::builder().build(),
            Arc::new(
                to_write
                    .schema()
                    .as_ref()
                    .try_into()
                    .expect("Could not convert iceberg schema"),
            ),
            file_io.clone(),
            location_gen,
            file_name_gen,
        )
        .build()
        .await?;

        pw.write(&to_write).await?;
        let res = pw.close().await?;
        assert_eq!(res.len(), 1);
        let data_file = res
            .into_iter()
            .next()
            .unwrap()
            .content(crate::spec::DataContentType::Data)
            .partition(Struct::empty())
            .build()
            .unwrap();

        // check data file
        assert_eq!(data_file.record_count(), 4);
        assert_eq!(
            *data_file.value_counts(),
            HashMap::from([(1, 4), (2, 4), (6, 4), (7, 4)])
        );
        assert_eq!(
            *data_file.lower_bounds(),
            HashMap::from([
                (1, Datum::int(1)),
                (2, Datum::float(1.0)),
                (6, Datum::int(1)),
                (7, Datum::float(1.0))
            ])
        );
        assert_eq!(
            *data_file.upper_bounds(),
            HashMap::from([
                (1, Datum::int(4)),
                (2, Datum::float(2.0)),
                (6, Datum::int(4)),
                (7, Datum::float(2.0))
            ])
        );
        assert_eq!(
            *data_file.null_value_counts(),
            HashMap::from([(1, 0), (2, 0), (6, 0), (7, 0)])
        );
        assert_eq!(
            *data_file.nan_value_counts(),
            HashMap::from([(2, 1), (7, 1)])
        );

        // check the written file
        let expect_batch = concat_batches(&arrow_schema, vec![&to_write]).unwrap();
        check_parquet_data_file(&file_io, &data_file, &expect_batch).await;

        Ok(())
    }
}<|MERGE_RESOLUTION|>--- conflicted
+++ resolved
@@ -348,6 +348,8 @@
                 parquet_metadata,
                 file_size_in_bytes,
                 file_path,
+                // TODO: Implement nan_value_counts here
+                HashMap::new(),
             )?;
             builder.partition_spec_id(table_metadata.default_partition_spec_id());
             let data_file = builder.build().unwrap();
@@ -357,60 +359,6 @@
         Ok(data_files)
     }
 
-<<<<<<< HEAD
-    fn to_data_file_builder(
-        schema: SchemaRef,
-        metadata: FileMetaData,
-        written_size: usize,
-        file_path: String,
-        nan_value_counts: HashMap<i32, u64>,
-    ) -> Result<DataFileBuilder> {
-        let index_by_parquet_path = {
-            let mut visitor = IndexByParquetPathName::new();
-            visit_schema(&schema, &mut visitor)?;
-            visitor
-        };
-
-        let (column_sizes, value_counts, null_value_counts, (lower_bounds, upper_bounds)) = {
-            let mut per_col_size: HashMap<i32, u64> = HashMap::new();
-            let mut per_col_val_num: HashMap<i32, u64> = HashMap::new();
-            let mut per_col_null_val_num: HashMap<i32, u64> = HashMap::new();
-            let mut min_max_agg = MinMaxColAggregator::new(schema);
-
-            for row_group in &metadata.row_groups {
-                for column_chunk in row_group.columns.iter() {
-                    let Some(column_chunk_metadata) = &column_chunk.meta_data else {
-                        continue;
-                    };
-                    let physical_type = column_chunk_metadata.type_;
-                    let Some(&field_id) =
-                        index_by_parquet_path.get(&column_chunk_metadata.path_in_schema.join("."))
-                    else {
-                        // Following java implementation: https://github.com/apache/iceberg/blob/29a2c456353a6120b8c882ed2ab544975b168d7b/parquet/src/main/java/org/apache/iceberg/parquet/ParquetUtil.java#L163
-                        // Ignore the field if it is not in schema.
-                        continue;
-                    };
-                    *per_col_size.entry(field_id).or_insert(0) +=
-                        column_chunk_metadata.total_compressed_size as u64;
-                    *per_col_val_num.entry(field_id).or_insert(0) +=
-                        column_chunk_metadata.num_values as u64;
-                    if let Some(null_count) = column_chunk_metadata
-                        .statistics
-                        .as_ref()
-                        .and_then(|s| s.null_count)
-                    {
-                        *per_col_null_val_num.entry(field_id).or_insert(0_u64) += null_count as u64;
-                    }
-                    if let Some(statistics) = &column_chunk_metadata.statistics {
-                        min_max_agg.update(
-                            field_id,
-                            from_thrift(physical_type.try_into()?, Some(statistics.clone()))?
-                                .unwrap(),
-                        )?;
-                    }
-                }
-            }
-=======
     fn thrift_to_parquet_metadata(&self, file_metadata: FileMetaData) -> Result<ParquetMetaData> {
         let mut buffer = Vec::new();
         {
@@ -426,39 +374,12 @@
                 Error::new(ErrorKind::Unexpected, "Failed to flush protocol").with_source(err)
             })?;
         }
->>>>>>> 569c4fc1
 
         let parquet_metadata = ParquetMetaDataReader::decode_metadata(&buffer).map_err(|err| {
             Error::new(ErrorKind::Unexpected, "Failed to decode parquet metadata").with_source(err)
         })?;
 
-<<<<<<< HEAD
-        let mut builder = DataFileBuilder::default();
-        builder
-            .file_path(file_path)
-            .file_format(DataFileFormat::Parquet)
-            .record_count(metadata.num_rows as u64)
-            .file_size_in_bytes(written_size as u64)
-            .column_sizes(column_sizes)
-            .value_counts(value_counts)
-            .null_value_counts(null_value_counts)
-            .lower_bounds(lower_bounds)
-            .upper_bounds(upper_bounds)
-            .nan_value_counts(nan_value_counts)
-            // # NOTE:
-            // - We can ignore implementing distinct_counts due to this: https://lists.apache.org/thread/j52tsojv0x4bopxyzsp7m7bqt23n5fnd
-            .key_metadata(metadata.footer_signing_key_metadata)
-            .split_offsets(
-                metadata
-                    .row_groups
-                    .iter()
-                    .filter_map(|group| group.file_offset)
-                    .collect(),
-            );
-        Ok(builder)
-=======
         Ok(parquet_metadata)
->>>>>>> 569c4fc1
     }
 
     /// `ParquetMetadata` to data file builder
@@ -467,6 +388,7 @@
         metadata: Arc<ParquetMetaData>,
         written_size: usize,
         file_path: String,
+        nan_value_counts: HashMap<i32, u64>,
     ) -> Result<DataFileBuilder> {
         let index_by_parquet_path = {
             let mut visitor = IndexByParquetPathName::new();
@@ -521,6 +443,9 @@
             .column_sizes(column_sizes)
             .value_counts(value_counts)
             .null_value_counts(null_value_counts)
+            .nan_value_counts(nan_value_counts)
+            // # NOTE:
+            // - We can ignore implementing distinct_counts due to this: https://lists.apache.org/thread/j52tsojv0x4bopxyzsp7m7bqt23n5fnd
             .lower_bounds(lower_bounds)
             .upper_bounds(upper_bounds)
             .split_offsets(
@@ -1719,6 +1644,7 @@
             // Put dummy field for build successfully.
             .content(crate::spec::DataContentType::Data)
             .partition(Struct::empty())
+            .partition_spec_id(0)
             .build()
             .unwrap();
 
@@ -1855,6 +1781,7 @@
             // Put dummy field for build successfully.
             .content(crate::spec::DataContentType::Data)
             .partition(Struct::empty())
+            .partition_spec_id(0)
             .build()
             .unwrap();
 
@@ -2021,6 +1948,7 @@
             .unwrap()
             .content(crate::spec::DataContentType::Data)
             .partition(Struct::empty())
+            .partition_spec_id(0)
             .build()
             .unwrap();
 
@@ -2198,6 +2126,7 @@
             .unwrap()
             .content(crate::spec::DataContentType::Data)
             .partition(Struct::empty())
+            .partition_spec_id(0)
             .build()
             .unwrap();
 
